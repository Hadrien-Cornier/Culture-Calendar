--- conflicted
+++ resolved
@@ -36,19 +36,6 @@
         print("Loaded master configuration")
 
         # Initialize all scrapers with config
-<<<<<<< HEAD
-        self.afs_scraper = AFSScraper(config=self.config, venue_key='afs')
-        self.hyperreal_scraper = HyperrealScraper(config=self.config, venue_key='hyperreal')
-        # self.paramount_scraper = ParamountScraper(config=self.config, venue_key='paramount')
-        self.alienated_majesty_scraper = AlienatedMajestyBooksScraper(config=self.config, venue_key='alienated_majesty')
-        self.first_light_scraper = FirstLightAustinScraper(config=self.config, venue_key='first_light')
-        self.austin_symphony_scraper = AustinSymphonyScraper(config=self.config, venue_key='austin_symphony')
-        self.austin_opera_scraper = AustinOperaScraper(config=self.config, venue_key='austin_opera')
-        self.austin_chamber_music_scraper = AustinChamberMusicScraper(config=self.config, venue_key='austin_chamber_music')
-        self.early_music_scraper = EarlyMusicAustinScraper(config=self.config, venue_key='early_music_austin')
-        self.la_follia_scraper = LaFolliaAustinScraper(config=self.config, venue_key='la_follia')
-        self.ballet_austin_scraper = BalletAustinScraper(config=self.config, venue_key='ballet_austin')
-=======
         self.afs_scraper = AFSScraper(config=self.config, venue_key="afs")
         self.hyperreal_scraper = HyperrealScraper(
             config=self.config, venue_key="hyperreal"
@@ -83,7 +70,6 @@
         self.ballet_austin_scraper = BalletAustinScraper(
             config=self.config, venue_key="ballet_austin"
         )
->>>>>>> f574b722
 
         # Initialize recurring events generator
         self.recurring_events_generator = RecurringEventGenerator()
@@ -107,14 +93,6 @@
             # ("Paramount", self.paramount_scraper, "Paramount Theatre", {}),
             # ("AlienatedMajesty", self.alienated_majesty_scraper, "Alienated Majesty Books", {}),
             # ("FirstLight", self.first_light_scraper, "First Light Austin", {}),
-<<<<<<< HEAD
-            #("Symphony", self.austin_symphony_scraper, "Austin Symphony", {}),
-            #("Opera", self.austin_opera_scraper, "Austin Opera", {}),
-            #("Chamber Music", self.austin_chamber_music_scraper, "Austin Chamber Music", {}),
-            #("EarlyMusic", self.early_music_scraper, "Early Music Project", {}),
-            #("LaFollia", self.la_follia_scraper, "La Follia", {}),
-            #("BalletAustin", self.ballet_austin_scraper, "Ballet Austin", {}),
-=======
             (
                 "ArtsOnAlexander",
                 self.arts_on_alexander_scraper,
@@ -132,7 +110,6 @@
             ("EarlyMusic", self.early_music_scraper, "Early Music Project", {}),
             ("LaFollia", self.la_follia_scraper, "La Follia", {}),
             ("BalletAustin", self.ballet_austin_scraper, "Ballet Austin", {}),
->>>>>>> f574b722
         ]
 
         # Execute all venue scrapers sequentially (no threading)
