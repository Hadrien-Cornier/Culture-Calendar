import json
import os
from concurrent.futures import ThreadPoolExecutor, as_completed
from datetime import datetime, timedelta
from typing import Dict, List

# Import config loader
from .config_loader import ConfigLoader

# Import all new LLM-powered scrapers
from .scrapers import (
    AFSScraper,
    AlienatedMajestyBooksScraper,
    ArtsOnAlexanderScraper,
    AustinChamberMusicScraper,
    AustinOperaScraper,
    AustinSymphonyScraper,
    BalletAustinScraper,
    EarlyMusicAustinScraper,
    FirstLightAustinScraper,
    HyperrealScraper,
    LaFolliaAustinScraper,
    ParamountScraper,
)
from .recurring_events import RecurringEventGenerator


class MultiVenueScraper:
    """
    Unified scraper for all supported venues using LLM-powered architecture
    """

    def __init__(self):
        # Load configuration
        self.config = ConfigLoader()
        print("Loaded master configuration")

        # Initialize all scrapers with config
        self.afs_scraper = AFSScraper(config=self.config, venue_key="afs")
        self.hyperreal_scraper = HyperrealScraper(
            config=self.config, venue_key="hyperreal"
        )
        self.paramount_scraper = ParamountScraper(
            config=self.config, venue_key="paramount"
        )
        self.alienated_majesty_scraper = AlienatedMajestyBooksScraper(
            config=self.config, venue_key="alienated_majesty"
        )
        self.first_light_scraper = FirstLightAustinScraper(
            config=self.config, venue_key="first_light"
        )
        self.arts_on_alexander_scraper = ArtsOnAlexanderScraper(
            config=self.config, venue_key="arts_on_alexander"
        )
        self.austin_symphony_scraper = AustinSymphonyScraper(
            config=self.config, venue_key="austin_symphony"
        )
        self.austin_opera_scraper = AustinOperaScraper(
            config=self.config, venue_key="austin_opera"
        )
        self.austin_chamber_music_scraper = AustinChamberMusicScraper(
            config=self.config, venue_key="austin_chamber_music"
        )
        self.early_music_scraper = EarlyMusicAustinScraper(
            config=self.config, venue_key="early_music_austin"
        )
        self.la_follia_scraper = LaFolliaAustinScraper(
            config=self.config, venue_key="la_follia"
        )
        self.ballet_austin_scraper = BalletAustinScraper(
            config=self.config, venue_key="ballet_austin"
        )

        # Initialize recurring events generator
        self.recurring_events_generator = RecurringEventGenerator()

        self.existing_events_cache = set()  # Cache for duplicate detection
        self.last_updated = {}

    def scrape_all_venues(
        self, target_week: bool = False, days_ahead: int = None
    ) -> List[Dict]:
        """Scrape all venues sequentially"""
        start_time = datetime.now()

        all_events = []
        self.last_updated = {}

        # Define all venue scrapers with their configurations
        venue_configs = [
<<<<<<< HEAD
            ("AFS", self.afs_scraper, "Austin Movie Society", {}),
=======
            #("AFS", self.afs_scraper, "Austin Movie Society", {}),
>>>>>>> 91d45357
            ("Hyperreal", self.hyperreal_scraper, "Hyperreal Movie Club", {"days_ahead": days_ahead} if days_ahead else {}),
            # ("Paramount", self.paramount_scraper, "Paramount Theatre", {}),
            # ("AlienatedMajesty", self.alienated_majesty_scraper, "Alienated Majesty Books", {}),
            # ("FirstLight", self.first_light_scraper, "First Light Austin", {}),
<<<<<<< HEAD
            # ("Symphony", self.austin_symphony_scraper, "Austin Symphony", {}),
            # ("Opera", self.austin_opera_scraper, "Austin Opera", {}),
            # ("Chamber Music", self.austin_chamber_music_scraper, "Austin Chamber Music", {}),
            # ("EarlyMusic", self.early_music_scraper, "Early Music Project", {}),
            # ("LaFollia", self.la_follia_scraper, "La Follia", {}),
            # ("BalletAustin", self.ballet_austin_scraper, "Ballet Austin", {}),
=======
            (
                "ArtsOnAlexander",
                self.arts_on_alexander_scraper,
                "Arts on Alexander",
                {},
            ),
            ("Symphony", self.austin_symphony_scraper, "Austin Symphony", {}),
            ("Opera", self.austin_opera_scraper, "Austin Opera", {}),
            (
                "Chamber Music",
                self.austin_chamber_music_scraper,
                "Austin Chamber Music",
                {},
            ),
            ("EarlyMusic", self.early_music_scraper, "Early Music Project", {}),
            ("LaFollia", self.la_follia_scraper, "La Follia", {}),
            ("BalletAustin", self.ballet_austin_scraper, "Ballet Austin", {}),
>>>>>>> 91d45357
        ]

        # Execute all venue scrapers sequentially (no threading)
        start_time = datetime.now()
        all_events = []
        self.last_updated = {}

        completed_venues = 0
        total_venues = len(venue_configs)

        for venue_code, scraper, display_name, kwargs in venue_configs:
            completed_venues += 1
            try:
                events = scraper.scrape_events(**kwargs)

                # Format and validate events according to config
                formatted_events = []
                for event in events:
                    try:
                        # Format event according to config
                        formatted_event = scraper.format_event(event)
                        # Validate event
                        scraper.validate_event(formatted_event)
                        # Add venue information
                        formatted_event["venue"] = venue_code
                        formatted_events.append(formatted_event)
                    except ValueError as e:
                        print(f"  ⚠️  Event validation error for {venue_code}: {e}")
                        # Skip invalid events in Phase One
                        continue

                all_events.extend(formatted_events)

                print(
                    f"✅ [{completed_venues}/{total_venues}] {display_name}: {len(events)} events"
                )
                self.last_updated[venue_code] = datetime.now().isoformat()

            except Exception as e:
                print(
                    f"❌ [{completed_venues}/{total_venues}] {display_name}: Failed - {e}"
                )
                self.last_updated[venue_code] = None

        elapsed_time = (datetime.now() - start_time).total_seconds()
        print(
            f"🎯 SEQUENTIAL SCRAPING COMPLETE: {len(all_events)} events in {elapsed_time:.1f}s"
        )

        # Add recurring events
        all_events.extend(self._get_recurring_events(target_week))

        # No date filtering applied - all events preserved

        return all_events

    def _get_recurring_events(self, target_week: bool = False) -> List[Dict]:
        """Generate recurring events"""
        try:
            print("Generating recurring events...")
            weeks_ahead = 2 if target_week else 8
            recurring_events = (
                self.recurring_events_generator.generate_all_recurring_events(
                    weeks_ahead
                )
            )
            print(f"Generated {len(recurring_events)} recurring events")
            self.last_updated["RecurringEvents"] = datetime.now().isoformat()
            return recurring_events
        except Exception as e:
            print(f"Error generating recurring events: {e}")
            self.last_updated["RecurringEvents"] = None
            return []

    def load_existing_events(self, existing_data_path: str = None) -> None:
        """Load existing events to cache for duplicate detection"""
        # Original sequential implementation
        if not existing_data_path:
            existing_data_path = (
                "/Users/HCornier/Documents/Github/Culture-Calendar/docs/data.json"
            )

        try:
            if os.path.exists(existing_data_path):
                with open(existing_data_path, "r", encoding="utf-8") as f:
                    existing_data = json.load(f)

                # Create cache of event identifiers
                for event in existing_data:
                    if "screenings" in event:
                        for screening in event["screenings"]:
                            event_id = self._create_event_id(
                                event["title"],
                                screening["date"],
                                screening["time"],
                                event.get("venue", ""),
                            )
                            self.existing_events_cache.add(event_id)

                print(
                    f"Loaded {len(self.existing_events_cache)} existing events for duplicate detection"
                )
        except Exception as e:
            print(
                f"Warning: Could not load existing events for duplicate detection: {e}"
            )

    def _create_event_id(self, title: str, date: str, time: str, venue: str) -> str:
        """Create a unique identifier for an event"""
        # Normalize data for consistent comparison
        normalized_title = (title or "").strip().lower()
        normalized_venue = (venue or "").strip().lower()
        normalized_time = (time or "").strip().lower()
        return f"{normalized_title}_{date}_{normalized_time}_{normalized_venue}"

    def _is_duplicate_event(self, title: str, date: str, time: str, venue: str) -> bool:
        """Check if an event is a duplicate of an existing event"""
        event_id = self._create_event_id(title, date, time, venue)
        return event_id in self.existing_events_cache

    def scrape_new_events_only(
        self, target_week: bool = False, existing_data_path: str = None
    ) -> List[Dict]:
        """
        Scrape only new events that don't already exist
        """
        # Load existing events for duplicate detection
        self.load_existing_events(existing_data_path)

        # Get all events
        all_events = self.scrape_all_venues(target_week)

        # Filter out duplicates
        new_events = []
        duplicate_count = 0

        for event in all_events:
            # Handle both array and singular formats
            dates = event.get("dates", [])
            times = event.get("times", [])

            # Fallback to singular format
            if not dates and "date" in event:
                dates = [event["date"]]
            if not times and "time" in event:
                times = [event["time"]]

            # Check each date/time combination for duplicates
            is_duplicate = False
            for i, date in enumerate(dates):
                time = times[i] if i < len(times) else times[0] if times else "TBD"
                if self._is_duplicate_event(
                    event["title"], date, time, event.get("venue", "")
                ):
                    is_duplicate = True
                    break

            if not is_duplicate:
                new_events.append(event)
                # Add all date/time combinations to cache
                for i, date in enumerate(dates):
                    time = times[i] if i < len(times) else times[0] if times else "TBD"
                    event_id = self._create_event_id(
                        event["title"], date, time, event.get("venue", "")
                    )
                    self.existing_events_cache.add(event_id)
            else:
                duplicate_count += 1

        print(
            f"Found {len(new_events)} new events ({duplicate_count} duplicates filtered out)"
        )
        return new_events

    def get_event_details(self, event: Dict) -> Dict:
        """Get event details using appropriate scraper based on venue"""
        venue = event.get("venue", "AFS")

        # Recurring events already have all necessary details
        if event.get("is_recurring"):
            return {}

        if venue == "Hyperreal":
            return self.hyperreal_scraper.get_event_details(event["url"])
        elif venue == "Symphony":
            return self.symphony_scraper.get_event_details(event)
        elif venue == "EarlyMusic":
            return self.early_music_scraper.get_event_details(event)
        elif venue == "LaFollia":
            return self.la_follia_scraper.get_event_details(event)
        elif venue == "AlienatedMajesty":
            return self.alienated_majesty_scraper.get_event_details(event)
        elif venue == "FirstLight":
            return self.first_light_scraper.get_event_details(event)
        elif venue == "Paramount":
            return self.paramount_scraper.get_event_details(event)
        else:
            return self.afs_scraper.get_event_details(event["url"])<|MERGE_RESOLUTION|>--- conflicted
+++ resolved
@@ -88,23 +88,11 @@
 
         # Define all venue scrapers with their configurations
         venue_configs = [
-<<<<<<< HEAD
             ("AFS", self.afs_scraper, "Austin Movie Society", {}),
-=======
-            #("AFS", self.afs_scraper, "Austin Movie Society", {}),
->>>>>>> 91d45357
             ("Hyperreal", self.hyperreal_scraper, "Hyperreal Movie Club", {"days_ahead": days_ahead} if days_ahead else {}),
             # ("Paramount", self.paramount_scraper, "Paramount Theatre", {}),
             # ("AlienatedMajesty", self.alienated_majesty_scraper, "Alienated Majesty Books", {}),
             # ("FirstLight", self.first_light_scraper, "First Light Austin", {}),
-<<<<<<< HEAD
-            # ("Symphony", self.austin_symphony_scraper, "Austin Symphony", {}),
-            # ("Opera", self.austin_opera_scraper, "Austin Opera", {}),
-            # ("Chamber Music", self.austin_chamber_music_scraper, "Austin Chamber Music", {}),
-            # ("EarlyMusic", self.early_music_scraper, "Early Music Project", {}),
-            # ("LaFollia", self.la_follia_scraper, "La Follia", {}),
-            # ("BalletAustin", self.ballet_austin_scraper, "Ballet Austin", {}),
-=======
             (
                 "ArtsOnAlexander",
                 self.arts_on_alexander_scraper,
@@ -122,7 +110,6 @@
             ("EarlyMusic", self.early_music_scraper, "Early Music Project", {}),
             ("LaFollia", self.la_follia_scraper, "La Follia", {}),
             ("BalletAustin", self.ballet_austin_scraper, "Ballet Austin", {}),
->>>>>>> 91d45357
         ]
 
         # Execute all venue scrapers sequentially (no threading)
